--- conflicted
+++ resolved
@@ -17,17 +17,10 @@
 # You should have received a copy of the GNU Affero General Public License
 # along with Brutal Maze.  If not, see <https://www.gnu.org/licenses/>.
 
-<<<<<<< HEAD
-__version__ = '0.8.20-vi'
-
-import re
-from argparse import ArgumentParser, FileType, RawTextHelpFormatter, SUPPRESS
-=======
-__version__ = '0.8.21'
+__version__ = '0.8.21-vi'
 
 import re
 from argparse import ArgumentParser, FileType, RawTextHelpFormatter
->>>>>>> 865a3e3b
 try:                    # Python 3
     from configparser import ConfigParser
 except ImportError:     # Python 2
@@ -354,7 +347,6 @@
                              help='bật âm thanh')
     translation.add_argument(
         '--music-volume', type=float, metavar='VOL', dest='musicvol',
-<<<<<<< HEAD
         help='đặt âm lượng nhạc nền (trong khoảng 0.0 đến 1.0) (dự phòng: {})'.format(config.musicvol))
     translation.add_argument(
         '--space-music', action='store_true', default=None, dest='space',
@@ -369,23 +361,6 @@
         '--record-rate', metavar='SPF', dest='export_rate',
         help='số kết xuất mỗi giây (dự phòng: {})'.format(config.export_rate))
     translation.add_argument(
-=======
-        help='between 0.0 and 1.0 (fallback: {})'.format(config.musicvol))
-    parser.add_argument(
-        '--space-music', action='store_true', dest='space', default=None,
-        help='use space music background (fallback: {})'.format(config.space))
-    parser.add_argument('--default-music', action='store_false', dest='space',
-                        help='use default music background')
-    parser.add_argument(
-        '--record-dir', metavar='DIR', dest='export_dir',
-        help='directory to write game records (fallback: {})'.format(
-            config.export_dir or '*disabled*'))
-    parser.add_argument(
-        '--record-rate', metavar='SPF', dest='export_rate',
-        help='snapshots of game state per second (fallback: {})'.format(
-            config.export_rate))
-    parser.add_argument(
->>>>>>> 865a3e3b
         '--server', action='store_true', default=None,
         help='bật server socket (dự phòng: {})'.format(config.server))
     translation.add_argument('--no-server', action='store_false', dest='server',
