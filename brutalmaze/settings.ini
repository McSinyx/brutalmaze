--- conflicted
+++ resolved
@@ -9,13 +9,9 @@
 [Sound]
 # Tắt âm thanh (yes cho có, no cho không)
 Muted: no
-<<<<<<< HEAD
 # Âm lượng nhạc nền, trong khoảng 0.0 đến 1.1
-=======
-# Volume must be between 0.0 and 1.0.
->>>>>>> 865a3e3b
 Music volume: 1.0
-# Use space music background, which sounds cold and creepy.
+# Sử dụng nhạc nền không gian vũ trụ lạnh lẽo rợn ngợp
 Space theme: no
 
 # Các phím điều khiển hợp lệ được liệt kê trong
@@ -29,35 +25,21 @@
 Toggle pause: p
 # Tắt/bật tiếng
 Toggle mute: m
-<<<<<<< HEAD
 # Di chuyển sang trái, phải, trên, dưới
 Move left: a
 Move right: d
 Move up: w
-Move down: d
+Move down: s
 # Di chuyển tự động
-=======
-Move left: a
-Move right: d
-Move up: w
-Move down: s
-# Move hero using mouse
->>>>>>> 865a3e3b
 Auto move: Mouse3
 # Bắn và chém (đồng thời đỡ đạn)
 Long-range attack: Mouse1
 Close-range attack: Space
 
 [Record]
-<<<<<<< HEAD
 # Thư mục sẽ chứa bản ghi, để trống để tắt tính năng này.
 Directory:
 # Số kết xuất mỗi giây, nên trong khoảng từ 3 đến 60.
-=======
-# Directory to write record of game states, leave blank to disable.
-Directory:
-# Number of snapshots per second. This is preferably from 3 to 60.
->>>>>>> 865a3e3b
 Frequency: 30
 
 [Server]
